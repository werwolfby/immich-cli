--- conflicted
+++ resolved
@@ -191,17 +191,6 @@
       log(chalk.red(e));
       process.exit(1);
     }
-<<<<<<< HEAD
-
-    const stats = fs.lstatSync(newPath);
-
-    if (stats.isDirectory()) {
-      // Path is a directory so use the crawler to crawl it (potentially very large list)
-      const children = crawler.crawl(newPath).sync() as PathsOutput;
-      for (const child of children) {
-        files.push(child);
-      }
-=======
 
     const stats = await fs.promises.lstat(newPath);
 
@@ -210,7 +199,6 @@
       files.push(
         ...((await crawler.crawl(newPath).withPromise()) as PathsOutput)
       );
->>>>>>> b309d33a
     } else {
       // Path is a single file
       files.push(path.resolve(newPath));
